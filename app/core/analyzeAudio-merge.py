--- conflicted
+++ resolved
@@ -120,26 +120,13 @@
         output_dir = os.path.dirname(output_file)
         os.makedirs(output_dir, exist_ok=True)
 
-<<<<<<< HEAD
-        # Run ffmpeg to extract audio in MP3 format
-        ffmpeg.input(video_file).output(output_file, acodec="libmp3lame").run(
-            overwrite_output=True
-        )
-=======
         ffmpeg.input(video_file).output(output_file, acodec='libmp3lame').run(overwrite_output=True)
->>>>>>> 08548240
         print(f"Audio extracted as MP3 to {output_file}")
     except ffmpeg.Error as e:
         print(f"Error extracting audio as MP3: {e}")
 
 
-<<<<<<< HEAD
-def extract_highlight_clips(
-    video_file: str, segments: List[Tuple[float, float]], output_dir: str
-) -> None:
-=======
 def extract_highlight_clips(video_file: str, segments: List[Tuple[float, float]], output_dir: str) -> List[dict]:
->>>>>>> 08548240
     """
     Extract highlight clips from a video based on provided timestamps.
     Adds a 2-second buffer before and after each segment.
@@ -293,9 +280,14 @@
 
 if __name__ == "__main__":
     # File paths
-    video_file = "/Users/harshdasika/Desktop/celtics-knicks.mp4"
-    mp3_file = "/Users/harshdasika/Desktop/extractedAudio.mp3"
-    highlights_dir = "/Users/harshdasika/Desktop/highlights"
+    base_dir = os.path.abspath(os.path.dirname(__file__))  # Directory of the current script
+    project_dir = os.path.join(base_dir, "../../")          # Project root directory
+
+    # Define file paths relative to the project directory
+    video_file = os.path.join(project_dir, "app/data/games/celtics-knicks.mp4")
+    mp3_file = os.path.join(project_dir, "app/data/audios/extractedAudio.mp3")
+    highlights_dir = os.path.join(project_dir, "app/data/highlights/")
+    metadata_file = os.path.join(project_dir, "app/data/json/highlight_metadata.json")
 
     # Step 1: Extract audio as MP3
     extract_audio_as_mp3(video_file, mp3_file)
@@ -305,8 +297,44 @@
     exciting_moments = detector.detect_excitement(mp3_file)
 
     # Step 3: Merge close segments
-    GAP_THRESHOLD = 4.0  # seconds
-    merged_moments = merge_close_segments(exciting_moments, gap_threshold=GAP_THRESHOLD)
+    merged_moments = merge_close_segments(exciting_moments, gap_threshold=4.0)
+
+    # Step 4: Print merged timestamps
+    print(f"Found {len(merged_moments)} merged exciting moments:")
+    for start, end in merged_moments:
+        print(f"Excitement from {start:.1f}s to {end:.1f}s")
+
+    # Step 5: Extract highlight clips with buffer
+    highlight_metadata = extract_highlight_clips(video_file, merged_moments, highlights_dir)
+
+    # Step 6: Save metadata to JSON
+    save_metadata_to_json(highlight_metadata, metadata_file)
+
+
+"""
+if __name__ == "__main__":
+    # Resolve the base directory of the project dynamically
+    base_dir = os.path.abspath(os.path.dirname(__file__))  # Directory of the current script
+    project_dir = os.path.join(base_dir, "../../")          # Project root directory
+
+    # Define file paths relative to the project directory
+    video_file = os.path.join(project_dir, "app/media/games/celtics-knicks.mp4")
+    mp3_file = os.path.join(project_dir, "app/media/audios/extractedAudio.mp3")
+    highlights_dir = os.path.join(project_dir, "app/media/highlights/")
+
+    # Ensure all necessary directories exist
+    os.makedirs(os.path.dirname(mp3_file), exist_ok=True)
+    os.makedirs(highlights_dir, exist_ok=True)
+
+    # Step 1: Extract audio as MP3
+    extract_audio_as_mp3(video_file, mp3_file)
+
+    # Step 2: Detect exciting moments
+    detector = AudioExcitementDetector()
+    exciting_moments = detector.detect_excitement(mp3_file)
+
+    # Step 3: Merge close segments
+    merged_moments = merge_close_segments(exciting_moments, gap_threshold=4.0)
 
     # Step 4: Print merged timestamps
     print(f"Found {len(merged_moments)} merged exciting moments:")
